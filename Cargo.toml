--- conflicted
+++ resolved
@@ -23,11 +23,7 @@
 ureq = { version = "2", features = ["json"] }
 log = "0.4"
 indicatif = "0.17"
-<<<<<<< HEAD
 sp-arithmetic = "6"
-=======
-sp-arithmetic = "5"
->>>>>>> bd1d4b0a
 cli-table = "0.4.7"
 itertools = "0.10"
 kv = "0.24"